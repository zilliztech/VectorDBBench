import logging
import uuid
import concurrent
from typing import Any

from pydantic import BaseModel, ConfigDict

from .models import TaskConfig, TestResult
from .backend.cases import Case
from .backend.result_collector import ResultCollector
from .backend.assembler import Assembler


log = logging.getLogger("__name__")

global_executor = concurrent.futures.ProcessPoolExecutor(max_workers=1)
global_result_future: concurrent.futures.Future | None = None


class BenchMarkRunner(BaseModel):
    model_config = ConfigDict(arbitrary_types_allowed=True)

    result_collector: ResultCollector | None = None

    running_task: dict | None = None
    result_future: Any | None = None

    def run(self, tasks: list[TaskConfig]) -> bool:
        """run all the tasks in the configs, write one result into the path"""
        if self.running_task is not None:
            log.warning("There're still tasks running in the background")
            #  TODO remove, test stop_running
            #  self.stop_running()
            #  if global_result_future:
            #      concurrent.futures.wait([global_result_future])
            #      r = global_result_future.result()
            #      log.info(f"yx: {r}")
            return False

        if len(tasks) == 0:
            log.warning("Empty tasks submitted")
            return False

        log.debug(f"tasks: {tasks}")

        # Generate run_id
        run_id = uuid.uuid4().int
        self.running_task = {
            'run_id': run_id,
            'cases': [Assembler.assemble(run_id, task) for task in tasks],
            'progress': [False for i in range(len(tasks))],
        }

        return self._run_async()


    def get_results(paths: list[str]) -> list[TestResult]:
        """results of all runs, each TestResult represnets one run."""
        pass

    def has_running(self) -> bool:
        """check if there're running benchmarks"""
        return self.running_task is not None

    def stop_running(self):
        """force stop if ther're running benchmarks"""
        if self.running_task:
            for c in self.running_task['cases']:
                c.stop()

            log.info(f"force stopped running task: {self.running_task['run_id']}")
            self.running_task = None

    def get_tasks_count(self) -> int:
        """the count of all tasks"""
        if self.running_task:
            return len(self.running_task['cases'])
        return 0

    def get_current_task_id(self) -> int:
        """
        the index of current running task
        return -1 if not running
        """
<<<<<<< HEAD
        pass


benchMarkRunner = BenchMarkRunner()
=======
        if self.running_task:
            return self.running_task['run_id']
        return -1

    def _async_task(self):
        if not self.running_task:
            return

        for idx, c in enumerate(self.running_task['cases']):
            log.info(f"start running case: {c.model_dump(exclude=['dataset'])}")
            c.run()
            self.running_task['progress'][idx] = True
            log.info(f"end running case: {c.model_dump(exclude=['dataset'])}")

        self.running_task = None


    def _run_async(self) -> bool:
        log.info(f"task submitted: {self.running_task}")
        global global_result_future
        global_result_future = global_executor.submit(self._async_task)

        return True
>>>>>>> 57ed254f
<|MERGE_RESOLUTION|>--- conflicted
+++ resolved
@@ -82,12 +82,6 @@
         the index of current running task
         return -1 if not running
         """
-<<<<<<< HEAD
-        pass
-
-
-benchMarkRunner = BenchMarkRunner()
-=======
         if self.running_task:
             return self.running_task['run_id']
         return -1
@@ -110,5 +104,4 @@
         global global_result_future
         global_result_future = global_executor.submit(self._async_task)
 
-        return True
->>>>>>> 57ed254f
+        return True