[build-system]
requires = ["setuptools>=67.0", "wheel", "setuptools_scm[toml]>=6.2"]
build-backend = "setuptools.build_meta"

[tool.setuptools.package-data]
"vectordb_bench.results" = ["*.json"]

[tool.setuptools.packages.find]
where = ["."]
include = ["vectordb_bench", "vectordb_bench.cli"]

[project]
name = "vectordb-bench"
authors = [
  {name="XuanYang-cn", email="xuan.yang@zilliz.com"},
]
description = "VectorDBBench is not just an offering of benchmark results for mainstream vector databases and cloud services, it's your go-to tool for the ultimate performance and cost-effectiveness comparison. Designed with ease-of-use in mind, VectorDBBench is devised to help users, even non-professionals, reproduce results or test new systems, making the hunt for the optimal choice amongst a plethora of cloud services and open-source vector databases a breeze."

readme = "README.md"
requires-python = ">=3.11"
classifiers = [
    "Programming Language :: Python :: 3",
    "License :: OSI Approved :: MIT License",
    "Operating System :: OS Independent",
]
dependencies = [
    "click",
    "pytz",
    "streamlit-autorefresh",
    "streamlit!=1.34.0",
    "streamlit_extras",
    "tqdm",
    "s3fs",
    "oss2",
    "psutil",
    "polars",
    "plotly",
    "environs",
    "pydantic<v2",
    "scikit-learn",
    "pymilvus", # with pandas, numpy, ujson
]
dynamic = ["version"]

[project.optional-dependencies]
test = [
    "ruff",
    "pytest",
]

all = [
    "grpcio==1.53.0", # for qdrant-client and pymilvus
    "grpcio-tools==1.53.0", # for qdrant-client and pymilvus
    "qdrant-client",
    "pinecone-client",
    "weaviate-client",
    "elasticsearch",
    "pgvector",
    "pgvecto_rs[psycopg3]>=0.2.2",
    "sqlalchemy",
    "redis",
    "chromadb",
    "psycopg",
    "psycopg-binary",
    "opensearch-dsl==2.1.0",
    "opensearch-py==2.6.0",
]

qdrant = [ "qdrant-client" ]
pinecone = [ "pinecone-client" ]
weaviate = [ "weaviate-client" ]
elastic = [ "elasticsearch" ]
pgvector = [ "psycopg", "psycopg-binary", "pgvector" ]
pgvectorscale = [ "psycopg", "psycopg-binary", "pgvector" ]
<<<<<<< HEAD
pgdiskann = [ "psycopg", "psycopg-binary", "pgvector" ]
pgvecto_rs = [ "pgvecto_rs[psycopg3]>=0.2.1" ]
=======
pgvecto_rs = [ "pgvecto_rs[psycopg3]>=0.2.2" ]
>>>>>>> c66dfb52
redis = [ "redis" ]
memorydb = [ "memorydb" ]
chromadb = [ "chromadb" ]
awsopensearch = [ "awsopensearch" ]
zilliz_cloud = []

[project.urls]
"repository" = "https://github.com/zilliztech/VectorDBBench"

[project.scripts]
init_bench = "vectordb_bench.__main__:main"
vectordbbench = "vectordb_bench.cli.vectordbbench:cli"

[tool.setuptools_scm]<|MERGE_RESOLUTION|>--- conflicted
+++ resolved
@@ -72,12 +72,8 @@
 elastic = [ "elasticsearch" ]
 pgvector = [ "psycopg", "psycopg-binary", "pgvector" ]
 pgvectorscale = [ "psycopg", "psycopg-binary", "pgvector" ]
-<<<<<<< HEAD
 pgdiskann = [ "psycopg", "psycopg-binary", "pgvector" ]
-pgvecto_rs = [ "pgvecto_rs[psycopg3]>=0.2.1" ]
-=======
 pgvecto_rs = [ "pgvecto_rs[psycopg3]>=0.2.2" ]
->>>>>>> c66dfb52
 redis = [ "redis" ]
 memorydb = [ "memorydb" ]
 chromadb = [ "chromadb" ]
