--- conflicted
+++ resolved
@@ -96,26 +96,7 @@
         ),
     ]
 
-<<<<<<< HEAD
-    index_thread_qty_during_force_merge: Annotated[
-        int,
-        click.option(
-            "--index-thread-qty-during-force-merge",
-            type=int,
-            help="Thread count during force merge operations",
-            default=4,
-        ),
-    ]
 
-    faiss_use_fp16: Annotated[
-        bool,
-        click.option(
-            "--faiss-use-fp16/--no-faiss-use-fp16",
-            default=True,
-            help="Whether to use fp16 encoder for faiss engine",
-        ),
-    ]
-=======
     quantization_type: Annotated[
         str | None,
         click.option(
@@ -137,8 +118,6 @@
             required=False,
         ),
     ]
-
->>>>>>> a8625c16
 
 
 class AWSOpenSearchHNSWTypedDict(CommonTypedDict, AWSOpenSearchTypedDict, HNSWFlavor1): ...
@@ -183,23 +162,11 @@
             flush_threshold_size=parameters["flush_threshold_size"],
             index_thread_qty_during_force_merge=parameters["index_thread_qty_during_force_merge"],
             cb_threshold=parameters["cb_threshold"],
-<<<<<<< HEAD
-            ef_search=ef_search,
-            efConstruction=ef_construction,
-            M=m,
-            engine_name=engine_name,
-            metric_type_name=metric_type_name,
-            metric_type=MetricType[parameters["metric_type"].upper()],
-            faiss_use_fp16=(
-                parameters.get("faiss_use_fp16", True) if AWSOS_Engine[engine_name] == AWSOS_Engine.faiss else False
-            ),
-=======
             efConstruction=parameters["ef_construction"],
             efSearch=parameters["ef_runtime"],
             M=parameters["m"],
             engine=AWSOS_Engine(parameters["engine"]),
             quantization_type=AWSOSQuantization(parameters["quantization_type"]),
->>>>>>> a8625c16
         ),
         **parameters,
     )