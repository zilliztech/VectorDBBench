--- conflicted
+++ resolved
@@ -42,7 +42,6 @@
         ),
     ]
 
-<<<<<<< HEAD
     index_thread_qty_during_force_merge: Annotated[
         int,
         click.option(
@@ -53,18 +52,6 @@
         ),
     ]
 
-    engine: Annotated[
-        str,
-        click.option(
-            "--engine",
-            type=click.Choice(["nmslib", "faiss", "lucene"], case_sensitive=False),
-            help="HNSW algorithm implementation to use",
-            default="faiss",
-        ),
-    ]
-
-=======
->>>>>>> 8876b498
     metric_type: Annotated[
         str,
         click.option(
