# VectorDBBench: A Benchmark Tool for VectorDB

[![version](https://img.shields.io/pypi/v/vectordb-bench.svg?color=blue)](https://pypi.org/project/vectordb-bench/)
[![Downloads](https://pepy.tech/badge/vectordb-bench)](https://pepy.tech/project/vectordb-bench)

**Leaderboard:** https://zilliz.com/benchmark
## Quick Start
### Prerequirement
``` shell
python >= 3.11
```
### Install
**Install vectordb-bench with only PyMilvus**
```shell
pip install vectordb-bench
```

**Install all database clients**

``` shell
pip install vectordb-bench[all]
```
**Install the specific database client**

```shell
pip install vectordb-bench[pinecone]
```
All the database client supported

<<<<<<< HEAD
|Optional database client|install command|
|---------------|---------------|
|pymilvus(*default*)|`pip install vectordb-bench`|
|all|`pip install vectordb-bench[all]`|
|qdrant|`pip install vectordb-bench[qdrant]`|
|pinecone|`pip install vectordb-bench[pinecone]`|
|weaviate|`pip install vectordb-bench[weaviate]`|
|elastic|`pip install vectordb-bench[elastic]`|
|pgvector|`pip install vectordb-bench[pgvector]`|
|pgvecto.rs|`pip install vectordb-bench[pgvecto_rs]`|
|redis|`pip install vectordb-bench[redis]`|
|memorydb| `pip install vectordb-bench[memorydb]`|
|chromadb|`pip install vectordb-bench[chromadb]`|
=======
| Optional database client | install command                             |
|--------------------------|---------------------------------------------|
| pymilvus(*default*)      | `pip install vectordb-bench`                |
| all                      | `pip install vectordb-bench[all]`           |
| qdrant                   | `pip install vectordb-bench[qdrant]`        |
| pinecone                 | `pip install vectordb-bench[pinecone]`      |
| weaviate                 | `pip install vectordb-bench[weaviate]`      |
| elastic                  | `pip install vectordb-bench[elastic]`       |
| pgvector                 | `pip install vectordb-bench[pgvector]`      |
| pgvecto.rs               | `pip install vectordb-bench[pgvecto_rs]`    |
| redis                    | `pip install vectordb-bench[redis]`         |
| chromadb                 | `pip install vectordb-bench[chromadb]`      |
| awsopensearch            | `pip install vectordb-bench[awsopensearch]` |
>>>>>>> c45876ce

### Run

``` shell
init_bench
```

OR:

### Run from the command line.

``` shell
vectordbbench [OPTIONS] COMMAND [ARGS]...
```
To list the clients that are runnable via the commandline option, execute: `vectordbbench --help`
``` text
$ vectordbbench --help
Usage: vectordbbench [OPTIONS] COMMAND [ARGS]...

Options:
  --help  Show this message and exit.

Commands:
  pgvectorhnsw
  pgvectorivfflat
  test
  weaviate
```
To list the options for each command, execute `vectordbbench [command] --help`

```text
$ vectordbbench pgvectorhnsw --help
Usage: vectordbbench pgvectorhnsw [OPTIONS]

Options:
  --config-file PATH              Read configuration from yaml file
  --drop-old / --skip-drop-old    Drop old or skip  [default: drop-old]
  --load / --skip-load            Load or skip  [default: load]
  --search-serial / --skip-search-serial
                                  Search serial or skip  [default: search-
                                  serial]
  --search-concurrent / --skip-search-concurrent
                                  Search concurrent or skip  [default: search-
                                  concurrent]
  --case-type [CapacityDim128|CapacityDim960|Performance768D100M|Performance768D10M|Performance768D1M|Performance768D10M1P|Performance768D1M1P|Performance768D10M99P|Performance768D1M99P|Performance1536D500K|Performance1536D5M|Performance1536D500K1P|Performance1536D5M1P|Performance1536D500K99P|Performance1536D5M99P|Performance1536D50K]
                                  Case type
  --db-label TEXT                 Db label, default: date in ISO format
                                  [default: 2024-05-20T20:26:31.113290]
  --dry-run                       Print just the configuration and exit
                                  without running the tasks
  --k INTEGER                     K value for number of nearest neighbors to
                                  search  [default: 100]
  --concurrency-duration INTEGER  Adjusts the duration in seconds of each
                                  concurrency search  [default: 30]
  --num-concurrency TEXT          Comma-separated list of concurrency values
                                  to test during concurrent search  [default:
                                  1,10,20]
  --user-name TEXT                Db username  [required]
  --password TEXT                 Db password  [required]
  --host TEXT                     Db host  [required]
  --db-name TEXT                  Db name  [required]
  --maintenance-work-mem TEXT     Sets the maximum memory to be used for
                                  maintenance operations (index creation). Can
                                  be entered as string with unit like '64GB'
                                  or as an integer number of KB.This will set
                                  the parameters:
                                  max_parallel_maintenance_workers,
                                  max_parallel_workers &
                                  table(parallel_workers)
  --max-parallel-workers INTEGER  Sets the maximum number of parallel
                                  processes per maintenance operation (index
                                  creation)
  --m INTEGER                     hnsw m
  --ef-construction INTEGER       hnsw ef-construction
  --ef-search INTEGER             hnsw ef-search
  --help                          Show this message and exit.
```
#### Using a configuration file.

The vectordbbench command can optionally read some or all the options from a yaml formatted configuration file.

By default, configuration files are expected to be in vectordb_bench/config-files/, this can be overridden by setting  
the environment variable CONFIG_LOCAL_DIR or by passing the full path to the file. 

The required format is:
```yaml
commandname:
   parameter_name: parameter_value
   parameter_name: parameter_value
```
Example:
```yaml
pgvectorhnsw:
  db_label: pgConfigTest
  user_name: vectordbbench
  password: vectordbbench
  db_name:  vectordbbench
  host: localhost
  m: 16
  ef_construction: 128
  ef_search: 128
milvushnsw:
  skip_search_serial: True
  case_type: Performance1536D50K
  uri: http://localhost:19530
  m: 16
  ef_construction: 128
  ef_search: 128
  drop_old: False
  load: False
```
> Notes: 
> - Options passed on the command line will override the configuration file*
> - Parameter names use an _ not -

## What is VectorDBBench
VectorDBBench is not just an offering of benchmark results for mainstream vector databases and cloud services, it's your go-to tool for the ultimate performance and cost-effectiveness comparison. Designed with ease-of-use in mind, VectorDBBench is devised to help users, even non-professionals, reproduce results or test new systems, making the hunt for the optimal choice amongst a plethora of cloud services and open-source vector databases a breeze.

Understanding the importance of user experience, we provide an intuitive visual interface. This not only empowers users to initiate benchmarks at ease, but also to view comparative result reports, thereby reproducing benchmark results effortlessly.
To add more relevance and practicality, we provide cost-effectiveness reports particularly for cloud services. This allows for a more realistic and applicable benchmarking process.

Closely mimicking real-world production environments, we've set up diverse testing scenarios including insertion, searching, and filtered searching. To provide you with credible and reliable data, we've included public datasets from actual production scenarios, such as [SIFT](http://corpus-texmex.irisa.fr/), [GIST](http://corpus-texmex.irisa.fr/), [Cohere](https://huggingface.co/datasets/Cohere/wikipedia-22-12/tree/main/en), and a dataset generated by OpenAI from an opensource [raw dataset](https://huggingface.co/datasets/allenai/c4). It's fascinating to discover how a relatively unknown open-source database might excel in certain circumstances!

Prepare to delve into the world of VectorDBBench, and let it guide you in uncovering your perfect vector database match.  

## Leaderboard
### Introduction
To facilitate the presentation of test results and provide a comprehensive performance analysis report, we offer a [leaderboard page](https://zilliz.com/benchmark). It allows us to choose from QPS, QP$, and latency metrics, and provides a comprehensive assessment of a system's performance based on the test results of various cases and a set of scoring mechanisms (to be introduced later). On this leaderboard, we can select the systems and models to be compared, and filter out cases we do not want to consider. Comprehensive scores are always ranked from best to worst, and the specific test results of each query will be presented in the list below.

### Scoring Rules

1. For each case, select a base value and score each system based on relative values. 
    - For QPS and QP$, we use the highest value as the reference, denoted as `base_QPS` or `base_QP$`, and the score of each system is `(QPS/base_QPS) * 100` or `(QP$/base_QP$) * 100`. 
    - For Latency, we use the lowest value as the reference, that is, `base_Latency`, and the score of each system is `(base_Latency + 10ms)/(Latency + 10ms) * 100`. 

    We want to give equal weight to different cases, and not let a case with high absolute result values become the sole reason for the overall scoring. Therefore, when scoring different systems in each case, we need to use relative values. 

    Also, for Latency, we add 10ms to the numerator and denominator to ensure that if every system performs particularly well in a case, its advantage will not be infinitely magnified when latency tends to 0.

2. For systems that fail or timeout in a particular case, we will give them a score based on a value worse than the worst result by a factor of two. For example, in QPS or QP$, it would be half the lowest value. For Latency, it would be twice the maximum value.

3. For each system, we will take the geometric mean of its scores in all cases as its comprehensive score for a particular metric.

## Build on your own
### Install requirements
``` shell
pip install -e '.[test]'

pip install -e '.[pinecone]'
```
### Run test server
```
$ python -m vectordb_bench
```

OR:

```shell
$ init_bench
```

OR:

If you are using [dev container](https://code.visualstudio.com/docs/devcontainers/containers), create
the following dataset directory first:

```shell
# Mount local ~/vectordb_bench/dataset to contain's /tmp/vectordb_bench/dataset.
# If you are not comfortable with the path name, feel free to change it in devcontainer.json
mkdir -p ~/vectordb_bench/dataset
```
After reopen the repository in container, run `python -m vectordb_bench` in the container's bash.

### Check coding styles
```shell
$ ruff check vectordb_bench
```

Add `--fix` if you want to fix the coding styles automatically

```shell
$ ruff check vectordb_bench --fix
```

## How does it work?
### Result Page
![image](https://github.com/zilliztech/VectorDBBench/assets/105927039/8a981327-c1c6-4796-8a85-c86154cb5472)
This is the main page of VectorDBBench, which displays the standard benchmark results we provide. Additionally, results of all tests performed by users themselves will also be shown here. We also offer the ability to select and compare results from multiple tests simultaneously.

The standard benchmark results displayed here include all 15 cases that we currently support for 6 of our clients (Milvus, Zilliz Cloud, Elastic Search, Qdrant Cloud, Weaviate Cloud and PgVector). However, as some systems may not be able to complete all the tests successfully due to issues like Out of Memory (OOM) or timeouts, not all clients are included in every case.

All standard benchmark results are generated by a client running on an 8 core, 32 GB host, which is located in the same region as the server being tested. The client host is equipped with an `Intel(R) Xeon(R) Platinum 8375C CPU @ 2.90GHz` processor. Also all the servers for the open-source systems tested in our benchmarks run on hosts with the same type of processor.
### Run Test Page
![image](https://github.com/zilliztech/VectorDBBench/assets/105927039/f3135a29-8f12-4aac-bbb3-f2f55e2a2ff0)
This is the page to run a test:
1. Initially, you select the systems to be tested - multiple selections are allowed. Once selected, corresponding forms will pop up to gather necessary information for using the chosen databases. The db_label is used to differentiate different instances of the same system. We recommend filling in the host size or instance type here (as we do in our standard results).
2. The next step is to select the test cases you want to perform. You can select multiple cases at once, and a form to collect corresponding parameters will appear.
3. Finally, you'll need to provide a task label to distinguish different test results. Using the same label for different tests will result in the previous results being overwritten.
Now we can only run one task at the same time. 

## Module
### Code Structure
![image](https://github.com/zilliztech/VectorDBBench/assets/105927039/8c06512e-5419-4381-b084-9c93aed59639)
### Client
Our client module is designed with flexibility and extensibility in mind, aiming to integrate APIs from different systems seamlessly. As of now, it supports Milvus, Zilliz Cloud, Elastic Search, Pinecone, Qdrant Cloud, Weaviate Cloud, PgVector, Redis, and Chroma. Stay tuned for more options, as we are consistently working on extending our reach to other systems.
### Benchmark Cases
We've developed an array of 15 comprehensive benchmark cases to test vector databases' various capabilities, each designed to give you a different piece of the puzzle. These cases are categorized into three main types:
#### Capacity Case
- **Large Dim:** Tests the database's loading capacity by inserting large-dimension vectors (GIST 100K vectors, 960 dimensions) until fully loaded. The final number of inserted vectors is reported.
- **Small Dim:** Similar to the Large Dim case but uses small-dimension vectors (SIFT 500K vectors, 128 dimensions).
#### Search Performance Case
- **XLarge Dataset:** Measures search performance with a massive dataset (LAION 100M vectors, 768 dimensions) at varying parallel levels. The results include index building time, recall, latency, and maximum QPS.
- **Large Dataset:** Similar to the XLarge Dataset case, but uses a slightly smaller dataset (10M-768dim, 5M-1536dim).
- **Medium Dataset:** A case using a medium dataset (1M-768dim, 500K-1536dim).
#### Filtering Search Performance Case
- **Large Dataset, Low Filtering Rate:** Evaluates search performance with a large dataset (10M-768dim, 5M-1536dim) under a low filtering rate (1% vectors) at different parallel levels.
- **Medium Dataset, Low Filtering Rate:** This case uses a medium dataset (1M-768dim, 500K-1536dim) with a similar low filtering rate.
- **Large Dataset, High Filtering Rate:** It tests with a large dataset (10M-768dim, 5M-1536dim) but under a high filtering rate (99% vectors).
- **Medium Dataset, High Filtering Rate:** This case uses a medium dataset (1M-768dim, 500K-1536dim) with a high filtering rate.
For a quick reference, here is a table summarizing the key aspects of each case:

Case No. | Case Type | Dataset Size  | Filtering Rate | Results |
|----------|-----------|--------------|----------------|---------|
1 | Capacity Case | SIFT 500K vectors, 128 dimensions | N/A | Number of inserted vectors |
2 | Capacity Case | GIST 100K vectors, 960 dimensions | N/A | Number of inserted vectors |
3 | Search Performance Case | LAION 100M vectors, 768 dimensions | N/A | Index building time, recall, latency, maximum QPS |
4 | Search Performance Case | Cohere 10M vectors, 768 dimensions | N/A | Index building time, recall, latency, maximum QPS |
5 | Search Performance Case | Cohere 1M vectors, 768 dimensions | N/A | Index building time, recall, latency, maximum QPS |
6 | Filtering Search Performance Case | Cohere 10M vectors, 768 dimensions | 1% vectors | Index building time, recall, latency, maximum QPS |
7 | Filtering Search Performance Case | Cohere 1M vectors, 768 dimensions | 1% vectors | Index building time, recall, latency, maximum QPS |
8 | Filtering Search Performance Case | Cohere 10M vectors, 768 dimensions | 99% vectors | Index building time, recall, latency, maximum QPS |
9 | Filtering Search Performance Case | Cohere 1M vectors, 768 dimensions | 99% vectors | Index building time, recall, latency, maximum QPS |
10 | Search Performance Case | OpenAI generated 500K vectors, 1536 dimensions | N/A | Index building time, recall, latency, maximum QPS |
11 | Search Performance Case | OpenAI generated 5M vectors, 1536 dimensions | N/A | Index building time, recall, latency, maximum QPS |
12 | Filtering Search Performance Case | OpenAI generated 500K vectors, 1536 dimensions | 1% vectors | Index building time, recall, latency, maximum QPS |
13 | Filtering Search Performance Case | OpenAI generated 5M vectors, 1536 dimensions | 1% vectors | Index building time, recall, latency, maximum QPS |
14 | Filtering Search Performance Case | OpenAI generated 500K vectors, 1536 dimensions | 99% vectors | Index building time, recall, latency, maximum QPS |
15 | Filtering Search Performance Case | OpenAI generated 5M vectors, 1536 dimensions | 99% vectors | Index building time, recall, latency, maximum QPS |


Each case provides an in-depth examination of a vector database's abilities, providing you a comprehensive view of the database's performance.

#### Custom Dataset for Performance case

Through the `/custom` page, users can customize their own performance case using local datasets. After saving, the corresponding case can be selected from the `/run_test` page to perform the test.

![image](fig/custom_dataset.png)
![image](fig/custom_case_run_test.png)

We have strict requirements for the data set format, please follow them.
- `Folder Path` - The path to the folder containing all the files. Please ensure that all files in the folder are in the `Parquet` format.
  - Vectors data files: The file must be named `train.parquet` and should have two columns: `id` as an incrementing `int` and `emb` as an array of `float32`.
  - Query test vectors: The file must be named `test.parquet` and should have two columns: `id` as an incrementing `int` and `emb` as an array of `float32`.
  - Ground truth file: The file must be named `neighbors.parquet` and should have two columns: `id` corresponding to query vectors and `neighbors_id` as an array of `int`.

- `Train File Count` - If the vector file is too large, you can consider splitting it into multiple files. The naming format for the split files should be `train-[index]-of-[file_count].parquet`. For example, `train-01-of-10.parquet` represents the second file (0-indexed) among 10 split files.

- `Use Shuffled Data` - If you check this option, the vector data files need to be modified. VectorDBBench will load the data labeled with `shuffle`. For example, use `shuffle_train.parquet` instead of `train.parquet` and `shuffle_train-04-of-10.parquet` instead of `train-04-of-10.parquet`. The `id` column in the shuffled data can be in any order.


## Goals
Our goals of this benchmark are:
### Reproducibility & Usability
One of the primary goals of VectorDBBench is to enable users to reproduce benchmark results swiftly and easily, or to test their customized scenarios. We believe that lowering the barriers to entry for conducting these tests will enhance the community's understanding and improvement of vector databases. We aim to create an environment where any user, regardless of their technical expertise, can quickly set up and run benchmarks, and view and analyze results in an intuitive manner.
### Representability & Realism
VectorDBBench aims to provide a more comprehensive, multi-faceted testing environment that accurately represents the complexity of vector databases. By moving beyond a simple speed test for algorithms, we hope to contribute to a better understanding of vector databases in real-world scenarios. By incorporating as many complex scenarios as possible, including a variety of test cases and datasets, we aim to reflect realistic conditions and offer tangible significance to our community. Our goal is to deliver benchmarking results that can drive tangible improvements in the development and usage of vector databases.

## Contribution
### General Guidelines
1. Fork the repository and create a new branch for your changes.
2. Adhere to coding conventions and formatting guidelines.
3. Use clear commit messages to document the purpose of your changes.
### Adding New Clients
**Step 1: Creating New Client Files**

1. Navigate to the vectordb_bench/backend/clients directory.
2. Create a new folder for your client, for example, "new_client".
3. Inside the "new_client" folder, create two files: new_client.py and config.py.

**Step 2: Implement new_client.py and config.py**

1. Open new_client.py and define the NewClient class, which should inherit from the clients/api.py file's VectorDB abstract class. The VectorDB class serves as the API for benchmarking, and all DB clients must implement this abstract class. 
Example implementation in new_client.py:
new_client.py
```python 
from ..api import VectorDB
class NewClient(VectorDB):
    # Implement the abstract methods defined in the VectorDB class
    # ...
```
2. Open config.py and implement the DBConfig and optional DBCaseConfig classes.
  1. The DBConfig class should be an abstract class that provides information necessary to establish connections with the database. It is recommended to use the pydantic.SecretStr data type to handle sensitive data such as tokens, URIs, or passwords.
  2. The DBCaseConfig class is optional and allows for providing case-specific configurations for the database. If not provided, it defaults to EmptyDBCaseConfig.
Example implementation in config.py:
```python
from pydantic import SecretStr
from clients.api import DBConfig, DBCaseConfig

class NewDBConfig(DBConfig):
    # Implement the required configuration fields for the database connection
    # ...
    token: SecretStr
    uri: str

class NewDBCaseConfig(DBCaseConfig):
    # Implement optional case-specific configuration fields
    # ...
```

**Step 3: Importing the DB Client and Updating Initialization**

In this final step, you will import your DB client into clients/__init__.py and update the initialization process.
1. Open clients/__init__.py and import your NewClient from new_client.py.
2. Add your NewClient to the DB enum. 
3. Update the db2client dictionary by adding an entry for your NewClient.
Example implementation in clients/__init__.py:

```python
#clients/__init__.py

# Add NewClient to the DB enum
class DB(Enum):
    ...
    DB.NewClient = "NewClient"

    @property
    def init_cls(self) -> Type[VectorDB]:
        ...
        if self == DB.NewClient:
            from .new_client.new_client import NewClient
            return NewClient
        ...

    @property
    def config_cls(self) -> Type[DBConfig]:
        ...
        if self == DB.NewClient:
            from .new_client.config import NewClientConfig
            return NewClientConfig
        ...

    def case_config_cls(self, ...)
        if self == DB.NewClient:
            from .new_client.config import NewClientCaseConfig
            return NewClientCaseConfig

```
**Step 4: Implement new_client/cli.py and vectordb_bench/cli/vectordbbench.py**

In this (optional, but encouraged) step you will enable the test to be run from the command line.
1. Navigate to the vectordb_bench/backend/clients/"client" directory.
2. Inside the "client" folder, create a cli.py file.
Using zilliz as an example cli.py:
```python
from typing import Annotated, Unpack

import click
import os
from pydantic import SecretStr

from vectordb_bench.cli.cli import (
    CommonTypedDict,
    cli,
    click_parameter_decorators_from_typed_dict,
    run,
)
from vectordb_bench.backend.clients import DB


class ZillizTypedDict(CommonTypedDict):
    uri: Annotated[
        str, click.option("--uri", type=str, help="uri connection string", required=True)
    ]
    user_name: Annotated[
        str, click.option("--user-name", type=str, help="Db username", required=True)
    ]
    password: Annotated[
        str,
        click.option("--password",
                     type=str,
                     help="Zilliz password",
                     default=lambda: os.environ.get("ZILLIZ_PASSWORD", ""),
                     show_default="$ZILLIZ_PASSWORD",
                     ),
    ]
    level: Annotated[
        str,
        click.option("--level", type=str, help="Zilliz index level", required=False),
    ]


@cli.command()
@click_parameter_decorators_from_typed_dict(ZillizTypedDict)
def ZillizAutoIndex(**parameters: Unpack[ZillizTypedDict]):
    from .config import ZillizCloudConfig, AutoIndexConfig

    run(
        db=DB.ZillizCloud,
        db_config=ZillizCloudConfig(
            db_label=parameters["db_label"],
            uri=SecretStr(parameters["uri"]),
            user=parameters["user_name"],
            password=SecretStr(parameters["password"]),
        ),
        db_case_config=AutoIndexConfig(
            params={parameters["level"]},
        ),
        **parameters,
    )
```
3. Update cli by adding:
   1. Add database specific options as an Annotated TypedDict, see ZillizTypedDict above.  
   2. Add index configuration specific options as an Annotated TypedDict. (example: vectordb_bench/backend/clients/pgvector/cli.py)
      1. May not be needed if there is only one index config.
      2. Repeat for each index configuration, nesting them if possible.  
   2. Add a index config specific function for each index type,  see Zilliz above.  The function name, in lowercase, will be the command name passed to the vectordbbench command.
   3. Update db_config and db_case_config to match client requirements
   4. Continue to add new functions for each index config.
   5. Import the client cli module and command to vectordb_bench/cli/vectordbbench.py (for databases with multiple commands (index configs), this only needs to be done for one command)  

> cli modules with multiple index configs:
> - pgvector: vectordb_bench/backend/clients/pgvector/cli.py
> - milvus: vectordb_bench/backend/clients/milvus/cli.py

That's it! You have successfully added a new DB client to the vectordb_bench project.

## Rules
### Installation
The system under test can be installed in any form to achieve optimal performance. This includes but is not limited to binary deployment, Docker, and cloud services.
### Fine-Tuning
For the system under test, we use the default server-side configuration to maintain the authenticity and representativeness of our results.
For the Client, we welcome any parameter tuning to obtain better results.
### Incomplete Results
Many databases may not be able to complete all test cases due to issues such as Out of Memory (OOM), crashes, or timeouts. In these scenarios, we will clearly state these occurrences in the test results.
### Mistake Or Misrepresentation 
We strive for accuracy in learning and supporting various vector databases, yet there might be oversights or misapplications. For any such occurrences, feel free to [raise an issue](https://github.com/zilliztech/VectorDBBench/issues/new) or make amendments on our GitHub page.
## Timeout
In our pursuit to ensure that our benchmark reflects the reality of a production environment while guaranteeing the practicality of the system, we have implemented a timeout plan based on our experiences for various tests.

**1. Capacity Case:**
- For Capacity Case, we have assigned an overall timeout.

**2. Other Cases:**

For other cases, we have set two timeouts:

- **Data Loading Timeout:** This timeout is designed to filter out systems that are too slow in inserting data, thus ensuring that we are only considering systems that is able to cope with the demands of a real-world production environment within a reasonable time frame.

- **Optimization Preparation Timeout**: This timeout is established to avoid excessive optimization strategies that might work for benchmarks but fail to deliver in real production environments. By doing this, we ensure that the systems we consider are not only suitable for testing environments but also applicable and efficient in production scenarios.

This multi-tiered timeout approach allows our benchmark to be more representative of actual production environments and assists us in identifying systems that can truly perform in real-world scenarios.
<table>
    <tr>
        <th>Case</th>
        <th>Data Size</th>
        <th>Timeout Type</th>
        <th>Value</th>
    </tr>
    <tr>
        <td>Capacity Case</td>
        <td>N/A</td>
        <td>Loading timeout</td>
        <td>24 hours</td>
    </tr>
    <tr>
        <td rowspan="2">Other Cases</td>
        <td rowspan="2">1M vectors, 768 dimensions</br>500K vectors, 1536 dimensions</td>
        <td>Loading timeout</td>
        <td>2.5 hours</td>
    </tr>
    <tr>
        <td>Optimization timeout</td>
        <td>15 mins</td>
    </tr>
    <tr>
        <td rowspan="2">Other Cases</td>
        <td rowspan="2">10M vectors, 768 dimensions</br>5M vectors, 1536 dimensions</td>
        <td>Loading timeout</td>
        <td>25 hours</td>
    </tr>
    <tr>
        <td>Optimization timeout</td>
        <td>2.5 hours</td>
    </tr>
    <tr>
        <td rowspan="2">Other Cases</td>
        <td rowspan="2">100M vectors, 768 dimensions</td>
        <td>Loading timeout</td>
        <td>250 hours</td>
    </tr>
    <tr>
        <td>Optimization timeout</td>
        <td>25 hours</td>
    </tr>
</table>

**Note:** Some datapoints in the standard benchmark results that voilate this timeout will be kept for now for reference. We will remove them in the future.<|MERGE_RESOLUTION|>--- conflicted
+++ resolved
@@ -27,21 +27,6 @@
 ```
 All the database client supported
 
-<<<<<<< HEAD
-|Optional database client|install command|
-|---------------|---------------|
-|pymilvus(*default*)|`pip install vectordb-bench`|
-|all|`pip install vectordb-bench[all]`|
-|qdrant|`pip install vectordb-bench[qdrant]`|
-|pinecone|`pip install vectordb-bench[pinecone]`|
-|weaviate|`pip install vectordb-bench[weaviate]`|
-|elastic|`pip install vectordb-bench[elastic]`|
-|pgvector|`pip install vectordb-bench[pgvector]`|
-|pgvecto.rs|`pip install vectordb-bench[pgvecto_rs]`|
-|redis|`pip install vectordb-bench[redis]`|
-|memorydb| `pip install vectordb-bench[memorydb]`|
-|chromadb|`pip install vectordb-bench[chromadb]`|
-=======
 | Optional database client | install command                             |
 |--------------------------|---------------------------------------------|
 | pymilvus(*default*)      | `pip install vectordb-bench`                |
@@ -53,9 +38,9 @@
 | pgvector                 | `pip install vectordb-bench[pgvector]`      |
 | pgvecto.rs               | `pip install vectordb-bench[pgvecto_rs]`    |
 | redis                    | `pip install vectordb-bench[redis]`         |
+| memorydb                 | `pip install vectordb-bench[memorydb]`      |
 | chromadb                 | `pip install vectordb-bench[chromadb]`      |
 | awsopensearch            | `pip install vectordb-bench[awsopensearch]` |
->>>>>>> c45876ce
 
 ### Run
 
